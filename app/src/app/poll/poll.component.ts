--- conflicted
+++ resolved
@@ -52,7 +52,7 @@
 
 import { UninominalBallotComponent } from './uninominal-ballot/uninominal-ballot.component';
 import { CountsInformationComponent } from './counts-information/counts-information.component';
-import {ResponsiveBreakpointService, ResponsiveState} from '../responsive-breakpoint.service';
+import { ResponsiveBreakpointService, ResponsiveState } from '../responsive-breakpoint.service';
 
 @Directive({
   selector: '[PollBallot]',
@@ -140,17 +140,13 @@
     private formBuilder: FormBuilder,
     private http: HttpClient,
     private notif: PollNotifService,
-<<<<<<< HEAD
     private route: ActivatedRoute,
     private session: SessionService,
     private title: AppTitleService,
-  ) { }
-=======
     private responsive: ResponsiveBreakpointService,
   ) {
-    this.responsiveName$ = responsive.state$.pipe(map((st: ResponsiveState): string => ResponsiveState[st]))
-  }
->>>>>>> c82d3deb
+    this.responsiveName$ = this.responsive.state$.pipe(map((st: ResponsiveState): string => ResponsiveState[st]))
+  }
 
   ngOnInit(): void {
     this.route.paramMap.pipe(take(1)).subscribe((params: ParamMap) => {
