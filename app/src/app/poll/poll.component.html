--- conflicted
+++ resolved
@@ -90,14 +90,8 @@
 
   </div>
 
-<<<<<<< HEAD
-
-
-  <div class="info-panel">
-=======
   
   <div class="info-panel opened">
->>>>>>> 9ff8066a
     <div class="info-panel-icon">
       <mat-icon id="help-button">help</mat-icon>
     </div>
@@ -188,10 +182,8 @@
       </div>
     </div>
   </div>
-<<<<<<< HEAD
-=======
  
 </div>  
->>>>>>> 9ff8066a
+
 
 </div>