<ng-template #loadingTmpl>
  Loading...
</ng-template>

<app-server-error [error]="error"></app-server-error>
<p class="error-msg" *ngIf="!!nextRoundError" i18n>
  Your vote has not been taken into account because the next round started while you were voting.
</p>

<<<<<<< HEAD
=======
<app-info-panel>
  <p>This is the message that must be displayed in the panel</p>
</app-info-panel>

<p class="debug">Current responsive statut is {{ responsiveName$ | async }}.</p>


>>>>>>> c82d3deb
<div class="information-container" *ngIf="!error">
  <div class="poll-main" *ngIf="!!answer else loadingTmpl">

    <div class="poll-information">
      <h3 class="poll-title">{{answer.Title}}</h3>
      <div class="poll-details">
        <p class="poll-description">{{answer.Description}}</p>
        <p class="poll-creation" i18n>Poll created by {{answer.Admin}} on {{answer.CreationTime | date}}.</p>
      </div>
    </div>

    <div class="poll-ballot" *ngIf="answer.Active">
      <h3 class="poll-round" i18n>
        {{ answer.CurrentRound + 1 | ordinal:true }} Round
      </h3>
      <p class="previous-vote" *ngIf="hasCurrentRoundBallot()" i18n>
        On the current round, you've already
        <ng-container [ngSwitch]="currentRoundBallot.type != BallotType['Blank']">
          <ng-container *ngSwitchCase="true">
            voted <span class="vote">{{currentRoundBallot.asString}}</span>.
          </ng-container>
          <ng-container *ngSwitchCase="false">
            abstained.
          </ng-container>
        </ng-container>
        You may now change this vote.
      </p>
      <p class="just-vote" *ngIf="hasJustVoteBallot()" i18n>
        Your
        <ng-container *ngIf="justVoteBallot.type == BallotType['Blank']">blank</ng-container>
        vote
        <ng-container *ngIf="justVoteBallot.type != BallotType['Blank']">
          for <span class="vote">{{justVoteBallot.asString}}</span>
        </ng-container>
        has been taken into account.
      </p>
      <ng-template PollBallot></ng-template>
    </div>
      
    <div class="poll-result" *ngIf="answer.CurrentRound >= 1">
      <ng-template #finalTmpl>
        <h3 i18n>Final result</h3>
      </ng-template>
      <h3 class="poll-round" *ngIf="answer.Active else finalTmpl" i18n>
        {{ answer.CurrentRound | ordinal:true }} Round
      </h3>
      <p class="previous-vote" *ngIf="hasPreviousRoundBallot()" i18n>
        On the previous round, you
        <ng-container [ngSwitch]="previousRoundBallot.type != BallotType['Blank']">
          <ng-container *ngSwitchCase="true">
            voted <span class="vote">{{previousRoundBallot.asString}}</span>.
          </ng-container>
          <ng-container *ngSwitchCase="false">
            abstained.
          </ng-container>
        </ng-container>
      </p>
      <ng-template #winnerTmpl>
        <p class="final-result" i18n>The winner is <span class="vote">{{winner$ | async}}</span>.</p>
      </ng-template>
      <h4 *ngIf="answer.Active else winnerTmpl" i18n>Results of the previous round</h4>
      <ng-template PollInformation></ng-template>
    </div>

    <div class="poll-previous-results" *ngIf="displayPreviousResults()">
      <h3 i18n>Previous rounds</h3>
      <form (submit)="onPreviousResult()" [formGroup]="previousForm" i18n>
        Display results of round&nbsp;
        <mat-form-field appearance="standard">
          <input matInput type="number" size="2" min="1" [max]="lastDisplayRound()" formControlName="round" />
          <button mat-icon-button matSuffix type="submit"><mat-icon>addchart</mat-icon></button>
        </mat-form-field>
      </form>
      <h4 *ngIf="displayedResult !== undefined" i18n>Results of round {{ displayedResult }}</h4>
      <ng-template PollPrevious></ng-template>
    </div>

  </div>

  <app-info-panel *ngIf="!!answer">
    
    <ng-template #firstRoundTmpl>
      <p i18n>
        This is the first round of the poll.
        <ng-container *ngIf="!hasCurrentRoundBallot()">
          You can submit a first ballot, in which case you will become a participant of the poll.
        </ng-container>
        In the next rounds, you will be able to change your vote, based on the results of the previous round.
        The first round will end
        <ng-container [ngSwitch]="roundDeadlinePassed()">
          <ng-container *ngSwitchCase="true">
            as soon as three participants have voted.
          </ng-container>
          <ng-container *ngSwitchCase="false">
            {{ answer.RoundDeadline | nearDate:'inside' }}.
          </ng-container>
        </ng-container>
        <ng-container *ngIf="!hasCurrentRoundBallot()">
          It will not be possible to join the poll once the first round has ended.
        </ng-container>
        Then, each round will last {{ answer.MaxRoundDuration | duration }}, or until all participants have voted,
        whichever comes first.
      </p>
    </ng-template>

    <ng-container [ngSwitch]="answer.State">
      <ng-container *ngSwitchCase="'Waiting'">
        <p i18n>
          The poll will start {{ answer.Start | nearDate:'inside' }}.
          You won't be able to vote until that date.
        </p>
      </ng-container>
      <ng-container *ngSwitchCase="'Terminated'">
        <p i18n>
          Votes are now closed for this poll.
          The displayed result is the final one.
        </p>
      </ng-container>
      <ng-container *ngSwitchCase="'Active'">
        <p *ngIf="answer.CurrentRound > 0 else firstRoundTmpl" i18n>
          This is the {{ answer.CurrentRound + 1 | ordinal }} round of the poll.
          You can now change your vote, based on the result of the previous round.
          If you do not vote before the end of the round,
          <ng-container [ngSwitch]="answer.CarryForward">
            <ng-container *ngSwitchCase="false">
              you will be declared abstentionist.
            </ng-container>
            <ng-container *ngSwitchCase="true">
              your previous vote will be carried forward.
            </ng-container>
          </ng-container>
          The round will end {{ answer.RoundDeadline | nearDate:'inside' }} or when all participants have voted,
          whichever comes first.
        </p>

        <p i18n>
          The poll will end after
          <ng-container [ngSwitch]="pollEndCase()">
            <ng-container *ngSwitchCase="'current'">
              the current round.
            </ng-container>
            <ng-container *ngSwitchCase="'deadlinePassed'">
              the {{ answer.MinNbRounds | ordinal }} round.
            </ng-container>
            <ng-container *ngSwitchCase="'minExceeded'">
              the {{ answer.MaxNbRounds | ordinal }} round, or
              {{ answer.PollDeadline | nearDate:'inside' }}, wichever comes first.
            </ng-container>
            <ng-container *ngSwitchCase="'full'">
              the {{ answer.MaxNbRounds | ordinal }} round, or
              after the {{ answer.MinNbRounds | ordinal }} round
              if that happens after {{ answer.PollDeadline | nearDate:'noPrep' }}.
            </ng-container>
          </ng-container>
        </p>
      </ng-container>
    </ng-container>

  </app-info-panel>
 
</div>  

<|MERGE_RESOLUTION|>--- conflicted
+++ resolved
@@ -7,16 +7,8 @@
   Your vote has not been taken into account because the next round started while you were voting.
 </p>
 
-<<<<<<< HEAD
-=======
-<app-info-panel>
-  <p>This is the message that must be displayed in the panel</p>
-</app-info-panel>
-
 <p class="debug">Current responsive statut is {{ responsiveName$ | async }}.</p>
 
-
->>>>>>> c82d3deb
 <div class="information-container" *ngIf="!error">
   <div class="poll-main" *ngIf="!!answer else loadingTmpl">
 
