@use 'sass:color'
@import 'colors'
@import 'typo'
@import 'sizes'
@import 'mixins'
@import 'responsive'

body
  font-family: "Asap", sans-serif
  font-size: $fontsize
  margin: $medium-space
  color: color.adjust($maincolor, $lightness: -25%)

.main-container
  max-width: $contmaxwidth
  margin: 6em auto 0
  padding: 0 $medium-space

h3:first-child
  margin-top: 0

input
  font-size: inherit
  font-family: inherit


@function tame($color)
  @return color.adjust($color, $saturation: -20%, $lightness: +10%)

.formactions
  padding: $small-space 0
  display: flex
  justify-content: flex-end
  button
    @include userbox
    background-color: $userbuttonbgcolor
    font-size: $fontsize
    padding: 0.4em 1em
    margin-left: $medium-space
    &:hover
      background-color: color.adjust($maincolor, $lightness: 20%)
      color: $fgOnMaincolor
    &[disabled], &[disabled]:hover
      border-color: tame($maincolor)
      background-color: tame($userbuttonbgcolor)
      color: tame($useboxfgcolor)

@media screen and (max-width: var(--breakpoint-tablet))
  .dialog-box .formactions
    padding: 0
    flex-direction: column
    align-items: stretch
    button
      margin-left: 0
      margin-bottom: $medium-space

.formactions.login-action
  justify-content: center
  margin-top: 1em
  margin-bottom: 1em
  button
    margin-left: 0
    min-width: 55%
    max-width: 100%

.merged-userbox-grow
  @include userbox
  display: flex
  padding: 0
  & > *
    border: none
  & > input
    margin: $small-space 0
    background-color: transparent
    flex-grow: 1
    outline: none
    padding: 0.6em
  & > input:first-child
    margin-left: $small-space
  & > input:last-child
    margin-right: $small-space
  & > button:last-child
    background-color: inherit
  & > button:last-child:hover
    color: $maincolor
    background-color: $softbgcolor
  & > button[disabled]:last-child, & > [disabled]:last-child:hover
    background-color: tame($userbuttonbgcolor)
    color: tame($useboxfgcolor)

.merged-input[role="group"]
  display: flex
  justify-content: left
  input
    border: none
    outline: none
    margin: 0
    padding: 0
    background: transparent
    color: currentColor
  input[type="number"]
    text-align: center

.formerrors
  color: $errorcolor
  font-size: 10pt
  p
    margin: 0

.form-alone
  width: 260px
  margin: 0 auto
  padding: 1em
  border: solid 2px $maincolor
  border-radius: 8px
  .mat-form-field-appearance-standard .mat-form-field-flex
    padding-top: 0

.http-error
  font-family: monospace

.error-msg
  border-left: solid 3px $errorcolor
  border-right: solid 3px $errorcolor
  padding: 0 1em
  color: $errorcolor

.dialog-message
  margin-bottom: 4ex

.information-container
  display: grid
  grid-template-columns: 1fr minmax(min-content, 31%)
  @media screen and (max-width: var(--breakpoint-laptop))
    grid-template-columns: 1fr minmax(min-content, 5%)

.information
  margin-left: $medium-space
  border-left: solid 1px $maincolor
  padding-left: $medium-space
  p
    font: $infofont
    margin-top: 0

th
  font-weight: 600

@include mat-core()
$itero-mat-primary: mat-palette($itero-mat-maincolor, 900, A100, 900)
$itero-mat-accent: mat-palette($itero-mat-maincolor, A400, A200, A700)
$itero-mat-theme: mat-light-theme(( color: ( primary: $itero-mat-primary, accent: $itero-mat-accent )))
@include angular-material-theme($itero-mat-theme)
@include angular-material-typography($itero-mat-typography)


.info-panel
  border: 1px solid #704f6a
  border-right: none
  background-color: #d5b6d0
  box-shadow: -5px 0px 5px 0 rgba(255, 204, 244, 0.7)
  position: absolute
  z-index: 1
  right: 0
  display: flex
  flex-flow: row nowrap
<<<<<<< HEAD
  width: 80%
  @media screen and (min-width: var(--breakpoint-tablet)) and (max-width: var(--breakpoint-laptop))
    width: 50%
  @media screen and (min-width: var(--breakpoint-laptop))
=======
  transition: width 2s
  .info-panel-icon mat-icon
    margin: 0.7em $small-space
  $menu-close-width: 32px
  $width-smartphone: 80vw
  $width-tablet: 50vw
  min-width: $menu-close-width
  max-width: $width-smartphone
  @media screen and (min-width: $breakpoint-tablet) and (max-width: $breakpoint-laptop)
    min-width: $menu-close-width
    max-width: $width-tablet
  @media screen and (min-width: $breakpoint-laptop)
>>>>>>> 9ff8066a
    display: none
  &.opened
    #help-button
      display: none
    width: $width-smartphone
    @media screen and (min-width: $breakpoint-tablet) and (max-width: $breakpoint-laptop)
      width: $width-tablet
  &.closed
    #close-button
      display: none
    width: $menu-close-width  
  .info-panel-content
    overflow: hidden
  .info-panel-content .information
    margin: 0
    padding: 0
    border: none
    width: calc(#{$width-smartphone} - #{$menu-close-width})
    @media screen and (min-width: $breakpoint-tablet) and (max-width: $breakpoint-laptop)
      width: calc(#{$width-tablet} - #{$menu-close-width})
    p
      margin-top: 1em


.basicform mat-select
  @include userinput
  width: auto

//.mat-select-panel.base-colors mat-option.mat-selected:not(.mat-option-multiple)
  background-color: $userbuttonbgcolor

//.mat-select-panel.base-colors mat-option:hover:not(.mat-option-disabled):not(.mat-selected)
  background-color: $softbgcolor

//.mat-form-field-wrapper
  padding: 0
  .mat-form-field-infix
    padding: 4px 0
    border-top: 0.3em solid transparent
    .mat-select-arrow-wrapper
      transform: none
  .mat-form-field-outline > div
    background-color: $softbgcolor

mat-form-field.lone-field
  display: block
  .mat-from-field-wrapper
    padding-bottom: 0

/* Added for SimpleAlternativeComponent, to align the icon correctly on Firefox 83.0. */
.mat-form-field-suffix
  align-self: flex-end

mat-radio-group .radio-hint
  font-size: 75%
  color: rgba(0,0,0,0.6)

div.mat-menu-panel.nav-menu
  background-color: $userbuttonbgcolor
  border-top-left-radius: 0
  border-top-right-radius: 0
  button.mat-menu-item
    font-size: smaller
    line-height: 36px
    height: 36px
    .mat-icon
      margin-right: 10px
  button.mat-menu-item:hover
    background-color: $nav-hover-bg
    color: white

.mat-menu-content hr
  background-color: $maincolor
  border: none
  height: 1px
  width: 78%<|MERGE_RESOLUTION|>--- conflicted
+++ resolved
@@ -163,12 +163,6 @@
   right: 0
   display: flex
   flex-flow: row nowrap
-<<<<<<< HEAD
-  width: 80%
-  @media screen and (min-width: var(--breakpoint-tablet)) and (max-width: var(--breakpoint-laptop))
-    width: 50%
-  @media screen and (min-width: var(--breakpoint-laptop))
-=======
   transition: width 2s
   .info-panel-icon mat-icon
     margin: 0.7em $small-space
@@ -181,7 +175,6 @@
     min-width: $menu-close-width
     max-width: $width-tablet
   @media screen and (min-width: $breakpoint-laptop)
->>>>>>> 9ff8066a
     display: none
   &.opened
     #help-button
